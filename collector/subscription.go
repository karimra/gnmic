--- conflicted
+++ resolved
@@ -62,11 +62,7 @@
 	if err := sc.setDefaults(); err != nil {
 		return nil, err
 	}
-<<<<<<< HEAD
 	gnmiPrefix, err := CreatePrefix(sc.Prefix, sc.Target)
-=======
-	gnmiPrefix, err := ParsePath(sc.Prefix)
->>>>>>> d082970e
 	if err != nil {
 		return nil, fmt.Errorf("prefix parse error: %v", err)
 	}
